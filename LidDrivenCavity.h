#pragma once

#include <string>
using namespace std;

class SolverCG;

/**
 * @class LidDrivenCavity
 * @brief Class that describes the properties of the lid driven cavity problem.
 * 
 * The fluid flow in this problem can be characterised in both time and space (x,y). This class contains methods that allow for the 
 * 2D incompressible Navier-Stokes equations to be evaluated on the problem domain \f$ (x,y)\in[0,L_x]\times[0,L_y] \f$, where \f$ L_x \f$ 
 * is the domain length in x direction and \f$ L_y \f$ is the domain length in the y direction. The problem time domain is \f$ t\in[0,T_f] \f$ 
 * where \f$ T_f \f$ is the final time. Results can be outputted to a text file.
 *  * @note When implemented with MPI, LidDrivenCavity expects inputs to be describe the undiscretised global domain as 
 * discretisation is done by the solver. This is to prevent the user from being confused over whether the Set functions
 * should take local or global values. However, all private member variables store local values not global values, unless
 * otherwise stated.
 ***********************************************************************************************************************************************/
class LidDrivenCavity
{
public:
    /**
     * @brief Constructor that sets up the MPI implementation of this class
     *******************************************************************************************************************************************/
    LidDrivenCavity();
    
    /**
     * @brief Destructor to deallocate memory
     ********************************************************************************************************************************************/
    ~LidDrivenCavity();

   /**
     * @defgroup GetLDC Get LidDrivenCavity Local Domain Parameters
     * 
     * Return a value that describes the local lid driven cavity problem domain stored in a process, for testing purposes
     * @return The value that describes an aspect of the local lid driven cavity problem domain
     * @note Returned values describe the local domain of a process, which are not necessarily the same as the global domain (unless MPI ranks = 1)
     * @{
     ****************************************************************************************************************************************/
    int GetNx();                        ///<Get the total number of local grid points in x direction
    int GetNy();                        ///<Get the total number of local grid points in y direction
    int GetNpts();                      ///<Get the total number of grid points in local domain
    double GetLx();                     ///<Get local domain length in x direction
    double GetLy();                     ///<Get local domain length in y direction
    /**@}*/
    
    /**
     * @defgroup GetGLDC Get LidDrivenCavity Global Domain Parameters
     * 
     * Return a value that describes the global lid driven cavity problem domain, for testing purposes
     * @return The value that describes an aspect of the lid driven cavity problem domain
     * @note The returned global values will be same across all processes. The member functions without Global in the name are parameters
    that are the same regardless of the problem discretisation. 
     * @{
    *********************************************************************************************************************************************/
    int GetGlobalNx();                  ///<Get the total number of global grid points in x direction 
    int GetGlobalNy();                  ///<Get the total number of global grid points in y direction
    int GetGlobalNpts();                ///<Get the total number of grid points in global domain
    double GetGlobalLx();               ///<Get global domain length in x direction
    double GetGlobalLy();               ///<Get global domain length in y direction
    double GetRe();                     ///<Get Reynolds number
    double GetU();                      ///<Get horizontal flow velocity at top lid
    double GetNu();                     ///<Get kinematic viscosity
    double GetDt();                     ///<Get the time step dt
    double GetT();                      ///<Get the final time T
    double GetDx();                     ///<Get the x direction step size dx
    double GetDy();                     ///<Get the y direction step size dy
    /**@}*/

    /**
     * @brief Get local vorticity and streamfunction
     * @note It is assumed that the user will provide the correct array sizes 
     * @param[out] vOut    Vorticity
     * @param[out] sOut    Streamfunction
     ************************************************************************************************************************************************/
    void GetData(double* vOut, double* sOut);

    /**
     * @brief Specify the problem domain size \f$ (x,y)\in[0,xlen]\times[0,ylen] \f$ and recomputes grid spacing dx and dy
     * @note This takes in values for the global domain
     * @param[in] xlen  Length of global domain in the x direction
     * @param[in] ylen  Length of global domain in the y direction
     */
    void SetDomainSize(double xlen, double ylen);
    
    /**
     * @brief Specify the grid size \f$ N_x \times N_y \f$ and recomputes grid spacing dx and dy
     * @note This takes in values for the global domain
     * @param[in] nx    Number of grid points in the x direction in global domain
     * @param[in] ny    Number of grid points in the y direction in global domain
     */
    void SetGridSize(int nx, int ny);
    
    /**
     * @brief Specify the time step for the solver
     * @param[in] deltat    Time step
     */
    void SetTimeStep(double deltat);
    
    /**
     * @brief Specify the final time for solver
     * @param[in] finalt    Final time
     */
    void SetFinalTime(double finalt);
    
    /**
     * @brief Specify the Reynolds number of the flow at the top of the lid
     * @param[in] re    Reynolds number
     */
    void SetReynoldsNumber(double Re);

    /**
     * @brief Initialise solver
     * 
     * Solver initialised by allocating memory and creating the initial condition, with vorticity and streamfunction zero everywhere.
     * The spatial solver of class SolverCG is also created.
     */
    void Initialise();
    
    /**
     * @brief Compute the flow field for the lid driven cavity at a specified time.
     * 
     * Execute the time domain solver from 0 to T in steps of dt. Calls the spatial domain solver at each time step. Also displays progress of the solver.
     */ 
    void Integrate();
    
    /**
     * @brief Print grid position (x,y), voriticity, streamfunction and velocities (vx,vy) to a text file with the specified name. 
     * 
     * If the specified file does not exist, then it will create a text file with the specified name and output data there.
     * @param[in] file      name of the target text file
     */ 
    void WriteSolution(std::string file);
    
    /**
     * @brief Print to terminal the current problem specification
     */
    void PrintConfiguration();

private:
<<<<<<< HEAD
    double* v   = nullptr;                  ///<Pointer to array describing vorticity
    double* vNext = nullptr;                ///<Pointer to array describing vorticity at next time step
=======
    double* v   = nullptr;                  ///<Vorticity at current time step
    double* vNext = nullptr;                ///<Vorticity at new time step
>>>>>>> 08baf1fd
    double* s   = nullptr;                  ///<Pointer to array describing streamfunction
    double* tmp = nullptr;                  ///<Temporary array

    double dt   = 0.01;                     ///<Time step for solver, default 0.01
    double T    = 1.0;                      ///<Final time for solver, default 1
    double dx;                              ///<Grid spacing in x direction
    double dy;                              ///<Grid spacing in y direction
    int    Nx   = 9;                        ///<Number of local grid points in x direction, default 9
    int    Ny   = 9;                        ///<Number of local grid points in y direction, default 9
    int    Npts = 81;                       ///<Total number of local grid points, default 81
    double Lx   = 1.0;                      ///<Length of local domain in x direction, default 1
    double Ly   = 1.0;                      ///<Length of local domain in y direction, default 1
    double Re   = 10;                       ///<Reynolds number, default 10
    double U    = 1.0;                      ///<Horizontal velocity at top of lid, default 1
    double nu   = 0.1;                      ///<Kinematic viscosity, default 0.1

    MPI_Comm comm_Cart_grid;                ///<MPI communicator describing a Cartesian topology grid
    MPI_Comm comm_row_grid;                 ///<MPI communicator for the process row in #comm_Cart_grid
    MPI_Comm comm_col_grid;                 ///<MPI communicator for the process column in #comm_Cart_grid
    int size;                               ///<Size of a row/column communicator, where size*size is the total number of MPI processes
    int globalNx;                           ///<Number of global grid points in x direction
    int globalNy;                           ///<Number of global grid points in y direction
    double globalLx;                        ///<Length of global domain in x direction
    double globalLy;                        ///<Length of global domain in y direction
    int xDomainStart;                       ///<For the x direction, denotes where the local domain starts in the context of the global domain 
    int yDomainStart;                       ///<For the y direction, denotes where the local domain starts in the context of the global domain 

    int rowRank;                            ///<rank of current process in #comm_row_grid
    int colRank;                            ///<rank of current process in comm_col_grid
    int topRank;                            ///<rank of process above current process in Cartesian grid, -2 (MPI_PROC_NULL) if nothing above
    int bottomRank;                         ///<rank of process to bottom of current process in Cartesian grid, -2 (MPI_PROC_NULL) if nothing below
    int leftRank;                           ///<rank of process to left of current process in Cartesian grid, -2 (MPI_PROC_NULL) if nothing to left
    int rightRank;                          ///<rank of process to right of current process in Cartesian grid, -2 (MPI_PROC_NULL) if nothing to right

    bool boundaryDomain;                    ///<denotes whether the process is at the boundary of the Cartesian grid #comm_Cart_grid

    /// MPI_Request handle to check data send -> [0] = send to top, [1] = send to bottom, [2] = send left, [3] = send right
    MPI_Request requests[4];

    double* vTopData = nullptr;             ///<Buffer to store the vorticity data 1 row above top of local grid
    double* vBottomData = nullptr;          ///<Buffer to store the vorticity data 1 row below bottom of local grid
    double* vLeftData = nullptr;            ///<Buffer to store the vorticity data 1 column to left of local grid
    double* vRightData = nullptr;           ///<Buffer to store the vorticity data 1 column to right of local grid
    double* sTopData = nullptr;             ///<Buffer to store the streamfunction data 1 row above top of local grid
    double* sBottomData = nullptr;          ///<Buffer to store the streamfunction data 1 row below bottom of local grid
    double* sLeftData = nullptr;            ///<Buffer to store the streamfunction data 1 column to left of local grid
    double* sRightData = nullptr;           ///<Buffer to store the streamfunction data 1 column to right of local grid
    
    double* tempLeft;                       ///<Temporarily stores data for left hand side of current local grid, to be sent left
    double* tempRight;                      ///<Temporarily stores data for right hand side of current local grid, to be sent right

    SolverCG* cg = nullptr;                 ///<conjugate gradient solver for Ax=b that can solve spatial domain aspect of the problem

    /**
     * @brief Deallocate memory associated with arrays and classes
     *****************************************************************************************************************************************/
    void CleanUp();
    
    /**
     * @brief Updates spatial steps #dx and #dy based on current grid point numbers (#Nx,#Ny) and domain lengths (#Lx,#Ly)
     ******************************************************************************************************************************************/
    void UpdateDxDy();
    
    /**
     * @brief Computes vorticity and streamfunction for each grid point in the problem for the next time step
     ******************************************************************************************************************************************/
    void Advance();

    /**
   * @brief Setup Cartesian grid and column and row communicators
   * @param[out] cartGrid   Communicator for Cartesian grid
   * @param[out] rowGrid    Communicator for current row of Cartesian grid
   * @param[out] colGrid    Communicator for current column of Cartesian grid
   *********************************************************************************************************************************************/
    void CreateCartGrid(MPI_Comm &cartGrid,MPI_Comm &rowGrid, MPI_Comm &colGrid);

    /**
     * @brief Split the global grid size into local grid size based off MPI grid size
     * @param[in] grid      MPI Cartesian grid
    * @param[in] globalNx  The number of grid points in the x direction in the global lid driven cavity domain
    * @param[in] globalNy  The number of grid points in the y direction in the global lid driven cavity domain
    * @param[in] globalLx  The length in the x direction of the global lid driven cavity domain
    * @param[in] globalLy  The length in the y direction of the global lid driven cavity domain
    * @param[out] localNx  The number of grid points in the x direction in the local lid driven cavity domain of an MPI process
    * @param[out] localNy  The number of grid points in the y direction in the local lid driven cavity domain of an MPI process
    * @param[out] localLx  The length in the x direction of the local lid driven cavity domain of an MPI process
    * @param[out] localLx  The length in the x direction of the local lid driven cavity domain of an MPI process
    * @param[out] xStart   Starting point of local domain in global domain, x direction
    * @param[out] yStart   Starting point of local domain in global domain, y direction
     */
    void SplitDomainMPI(MPI_Comm &grid, int globalNx, int globalNy, double globalLx, double globalLy,
                     int &localNx, int &localNy, double &localLx, double &localLy, int &xStart, int &yStart);
};
<|MERGE_RESOLUTION|>--- conflicted
+++ resolved
@@ -140,13 +140,8 @@
     void PrintConfiguration();
 
 private:
-<<<<<<< HEAD
-    double* v   = nullptr;                  ///<Pointer to array describing vorticity
-    double* vNext = nullptr;                ///<Pointer to array describing vorticity at next time step
-=======
     double* v   = nullptr;                  ///<Vorticity at current time step
     double* vNext = nullptr;                ///<Vorticity at new time step
->>>>>>> 08baf1fd
     double* s   = nullptr;                  ///<Pointer to array describing streamfunction
     double* tmp = nullptr;                  ///<Temporary array
 
